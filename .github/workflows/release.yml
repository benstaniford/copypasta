--- conflicted
+++ resolved
@@ -86,7 +86,6 @@
 
       - name: Setup WiX Toolset
         run: |
-<<<<<<< HEAD
           # Download and install WiX Toolset v3.14
           Write-Host "Downloading WiX Toolset v3.14..."
           Invoke-WebRequest -Uri "https://github.com/wixtoolset/wix3/releases/download/wix314-rtm/wix314.exe" -OutFile "wix314.exe"
@@ -170,14 +169,6 @@
             Write-Error "❌ WiX MSBuild integration failed"
             exit 1
           }
-=======
-          Write-Host "Installing WiX Toolset..."
-          choco install wixtoolset -y --no-progress
-          Write-Host "Refreshing environment..."
-          # Add WiX to PATH for this session
-          $env:PATH += ";C:\Program Files (x86)\WiX Toolset v3.11\bin"
-          echo "PATH=$env:PATH" >> $env:GITHUB_ENV
->>>>>>> 2ac835d6
         shell: powershell
 
       - name: Extract version
@@ -225,10 +216,29 @@
       - name: Build application
         run: dotnet build win-copypasta/CopyPasta.csproj --configuration Release --no-restore
 
-      - name: Build WiX Installer
-        run: |
-          $env:PATH += ";C:\Program Files (x86)\WiX Toolset v3.11\bin"
-          msbuild win-copypasta/CopyPasta.Installer/CopyPasta.Installer.wixproj /p:Configuration=Release /p:Platform=x86
+      - name: Build installer
+        run: |
+          # Find WiX installation path
+          $wixTargetsPath = ""
+          if (Test-Path "C:\Program Files (x86)\WiX Toolset v3.14\bin\wix.targets") {
+            $wixTargetsPath = "C:\Program Files (x86)\WiX Toolset v3.14\bin\wix.targets"
+          } elseif (Test-Path "C:\Program Files\WiX Toolset v3.14\bin\wix.targets") {
+            $wixTargetsPath = "C:\Program Files\WiX Toolset v3.14\bin\wix.targets"
+          } elseif (Test-Path "C:\Program Files (x86)\WiX Toolset v3.11\bin\wix.targets") {
+            $wixTargetsPath = "C:\Program Files (x86)\WiX Toolset v3.11\bin\wix.targets"
+          } else {
+            Write-Error "WiX Toolset targets not found"
+            Write-Host "Searched paths:"
+            Write-Host "- C:\Program Files (x86)\WiX Toolset v3.14\bin\wix.targets"
+            Write-Host "- C:\Program Files\WiX Toolset v3.14\bin\wix.targets"
+            Write-Host "- C:\Program Files (x86)\WiX Toolset v3.11\bin\wix.targets"
+            exit 1
+          }
+          
+          Write-Host "Using WiX targets at: $wixTargetsPath"
+          
+          # Build the installer
+          msbuild win-copypasta/CopyPasta.Installer/CopyPasta.Installer.wixproj /p:Configuration=Release /p:Platform=x86 /p:WixTargetsPath="$wixTargetsPath" /verbosity:minimal
         shell: powershell
 
       - name: Verify MSI exists
